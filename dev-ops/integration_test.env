--- conflicted
+++ resolved
@@ -1,4 +1,3 @@
-<<<<<<< HEAD
 ACCESS_TOKEN_EXPIRY=1
 ACCESS_TOKEN_SECRET=bsj82AHBxahusub12yexlashsbxAXADHBlaj
 API_DOC_URL = /user/api-doc
@@ -91,121 +90,4 @@
 SCHEDULER_SERVICE_BASE_URL= /scheduler/
 
 #Refresh interval for materialized views
-REFRESH_VIEW_INTERVAL= 540000
-=======
-#User Service Config
-
-# Port on which service runs
-APPLICATION_PORT = 3001
-
-# Service environment
-APPLICATION_ENV = development
-
-# Database connectivity url
-MONGODB_URL = mongodb://mongo:27017/elevate-mentoring
-
-# Token secret to generate access token
-ACCESS_TOKEN_SECRET = 'test'
-
-# Token secret to generate refresh token
-REFRESH_TOKEN_SECRET = 'refresh-token-secret'
-
-# Kafka hosted server url
-KAFKA_URL = localhost:9092
-
-# Kafka group to which consumer belongs
-KAFKA_GROUP_ID = userservice
-
-# Kafka topic to consume data from
-KAFKA_TOPIC = 'testTopic'
-
-# Kafka topic to push notification data
-NOTIFICATION_KAFKA_TOPIC = 'testTopic'
-
-# Any one of three features available for cloud storage
-CLOUD_STORAGE = 'AWS'
-
-# Gcp json config file path
-GCP_PATH = 'gcp.json'
-
-# Gcp bucket name which stores files
-DEFAULT_GCP_BUCKET_NAME = 'gcp-bucket-storage-name'
-
-# Gcp project id
-GCP_PROJECT_ID = 'project-id'
-
-# Aws access key id
-AWS_ACCESS_KEY_ID = 'aws-access-key-id'
-
-# Aws secret access key
-AWS_SECRET_ACCESS_KEY = 'aws-secret-access-key'
-
-# Aws region where bucket will be located
-AWS_BUCKET_REGION = 'ap-south-1'
-
-# Aws end point
-AWS_BUCKET_ENDPOINT = 's3.ap-south-1.amazonaws.com'
-
-# Aws bucket name which stores files
-DEFAULT_AWS_BUCKET_NAME = 'aws-bucket-storage-name'
-
-# Azure storage account name
-AZURE_ACCOUNT_NAME = 'account-name'
-
-# Azure storage account key
-AZURE_ACCOUNT_KEY = 'azure-account-key'
-
-# Azure storage container which stores files
-DEFAULT_AZURE_CONTAINER_NAME = 'azure-container-storage-name'
-
-# Internal access token for communicationcation between services via network call
-INTERNAL_ACCESS_TOKEN = 'internal-access-token'
-
-# JWT Access Token expiry In Days
-ACCESS_TOKEN_EXPIRY = '1'
-
-# JWT Refresh Token expiry In Days
-REFRESH_TOKEN_EXPIRY = '183'
-
-# Redis Host connectivity url
-REDIS_HOST = 'redis://localhost:6379'
-
-# Otp expiration time for forgetpassword or registration process
-OTP_EXP_TIME = 86400
-
-# Enable email based otp verification for registration process
-ENABLE_EMAIL_OTP_VERIFICATION = false
-
-# Api doc url
-API_DOC_URL = '/api-doc'
-
-#Enable email for reported issue.
-ENABLE_EMAIL_FOR_REPORT_ISSUE = true
-
-#Email id of the support team.
-SUPPORT_EMAIL_ID = 'support@xyz.com,team@xyz.com'
-
-#Email template code for reported issue.
-REPORT_ISSUE_EMAIL_TEMPLATE_CODE = 'user_issue_reported'
-
-#Internal cache expiry time
-INTERNAL_CACHE_EXP_TIME = 86400
-
-#Kafka internal communicationcation
-CLEAR_INTERNAL_CACHE = 'userInternal'
-
-APP_NAME = 'user'
-
-REGISTRATION_EMAIL_TEMPLATE_CODE = 'code'
-
-OTP_EMAIL_TEMPLATE_CODE = 'ssss'
-REDIS_CACHE_EXP_TIME = 11
-
-KEY="g5MQ7HG/r5gPCPQQCwfBBEduAt72ewJIY/gWc0RNoak="
-IV="2lIctRkqzYMWbwlW1jCC9A=="
-
-ERROR_LOG_LEVEL='silly'
-DISABLE_LOG=false
-
-ADMIN_SECRET_CODE=W5bF7gesuS0xsNWmpsKy
->>>>>>> 2cef4a87
+REFRESH_VIEW_INTERVAL= 540000