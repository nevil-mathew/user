// Dependencies
const entityTypeService = require('@services/entityType')

module.exports = class Entity {
	/**
	 * create entity
	 * @method
	 * @name create
	 * @param {Object} req - request data.
	 * @returns {JSON} - entities creation object.
	 */

	async create(req) {
		try {
<<<<<<< HEAD
			return await entityTypeHelper.create(req.body, req.decodedToken.id, req.decodedToken.organization_id)
=======
			return await entityTypeService.create(req.body, req.decodedToken.id, req.decodedToken.roles)
>>>>>>> 99627b06
		} catch (error) {
			return error
		}
	}

	/**
	 * updates entity
	 * @method
	 * @name update
	 * @param {Object} req - request data.
	 * @returns {JSON} - entities updation response.
	 */

	async update(req) {
		try {
<<<<<<< HEAD
			return await entityTypeHelper.update(
				req.body,
				req.params.id,
				req.decodedToken.id,
				req.decodedToken.organization_id
			)
=======
			return await entityTypeService.update(req.body, req.params.id, req.decodedToken.id, req.decodedToken.roles)
>>>>>>> 99627b06
		} catch (error) {
			return error
		}
	}

	/**
	 * reads entities
	 * @method
	 * @name read
	 * @param {Object} req - request data.
	 * @returns {JSON} - entities.
	 */

	async read(req) {
		try {
<<<<<<< HEAD
			if (req.body.value) {
				return await entityTypeHelper.readUserEntityTypes(
					req.body,
					req.decodedToken.id,
					req.decodedToken.organization_id
				)
			}
			return await entityTypeHelper.readAllSystemEntityTypes(req.decodedToken.organization_id)
=======
			if (req.body.read_user_entity) {
				return await entityTypeService.readUserEntityTypes(req.body, req.decodedToken.id)
			}
			return await entityTypeService.readAllSystemEntityTypes()
>>>>>>> 99627b06
		} catch (error) {
			return error
		}
	}

	/**
	 * deletes entity
	 * @method
	 * @name delete
	 * @param {Object} req - request data.
	 * @returns {JSON} - entities deletion response.
	 */

	async delete(req) {
		try {
			return await entityTypeService.delete(req.params.id)
		} catch (error) {
			return error
		}
	}
}<|MERGE_RESOLUTION|>--- conflicted
+++ resolved
@@ -12,11 +12,7 @@
 
 	async create(req) {
 		try {
-<<<<<<< HEAD
-			return await entityTypeHelper.create(req.body, req.decodedToken.id, req.decodedToken.organization_id)
-=======
-			return await entityTypeService.create(req.body, req.decodedToken.id, req.decodedToken.roles)
->>>>>>> 99627b06
+			return await entityTypeService.create(req.body, req.decodedToken.id, req.decodedToken.organization_id)
 		} catch (error) {
 			return error
 		}
@@ -32,16 +28,12 @@
 
 	async update(req) {
 		try {
-<<<<<<< HEAD
-			return await entityTypeHelper.update(
+			return await entityTypeService.update(
 				req.body,
 				req.params.id,
 				req.decodedToken.id,
 				req.decodedToken.organization_id
 			)
-=======
-			return await entityTypeService.update(req.body, req.params.id, req.decodedToken.id, req.decodedToken.roles)
->>>>>>> 99627b06
 		} catch (error) {
 			return error
 		}
@@ -57,21 +49,14 @@
 
 	async read(req) {
 		try {
-<<<<<<< HEAD
 			if (req.body.value) {
-				return await entityTypeHelper.readUserEntityTypes(
+				return await entityTypeService.readUserEntityTypes(
 					req.body,
 					req.decodedToken.id,
 					req.decodedToken.organization_id
 				)
 			}
-			return await entityTypeHelper.readAllSystemEntityTypes(req.decodedToken.organization_id)
-=======
-			if (req.body.read_user_entity) {
-				return await entityTypeService.readUserEntityTypes(req.body, req.decodedToken.id)
-			}
-			return await entityTypeService.readAllSystemEntityTypes()
->>>>>>> 99627b06
+			return await entityTypeService.readAllSystemEntityTypes(req.decodedToken.organization_id)
 		} catch (error) {
 			return error
 		}
