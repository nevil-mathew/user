--- conflicted
+++ resolved
@@ -17,7 +17,6 @@
 		}
 	}
 
-<<<<<<< HEAD
 	static async findOneForm(filter, projection = {}) {
 		try {
 			const formData = await Forms.findOne(filter, projection)
@@ -36,53 +35,21 @@
 				return 'FORM_ALREADY_EXISTS'
 			} else {
 				return 'FORM_NOT_FOUND'
-=======
-	static findOneForm(filter) {
-		const projection = {}
-		return new Promise(async (resolve, reject) => {
-			try {
-				const formData = await Forms.findOne(filter, projection)
-				resolve(formData)
-			} catch (error) {
-				reject(error)
 			}
-		})
+		} catch (error) {
+			return error
+		}
 	}
 
-	static findAllTypeFormVersion() {
+	static async findAllTypeFormVersion() {
 		const projection = {
 			_id: 1,
 			type: 1,
 			__v: 1,
 		}
-		return new Promise(async (resolve, reject) => {
-			try {
-				const formData = await Forms.find({}, projection)
-				resolve(formData)
-			} catch (error) {
-				reject(error)
-			}
-		})
-	}
-
-	static updateOneForm(filter, update, options = {}) {
-		return new Promise(async (resolve, reject) => {
-			try {
-				const res = await Forms.updateOne(filter, update, options)
-				if ((res.n === 1 && res.nModified === 1) || (res.matchedCount === 1 && res.modifiedCount === 1)) {
-					resolve('ENTITY_UPDATED')
-				} else if (
-					(res.n === 1 && res.nModified === 0) ||
-					(res.matchedCount === 1 && res.modifiedCount === 0)
-				) {
-					resolve('ENTITY_ALREADY_EXISTS')
-				} else {
-					resolve('ENTITY_NOT_FOUND')
-				}
-			} catch (error) {
-				reject(error)
->>>>>>> f4fd888e
-			}
+		try {
+			const formData = await Forms.find({}, projection)
+			return formData
 		} catch (error) {
 			return error
 		}
