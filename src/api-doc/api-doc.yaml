--- conflicted
+++ resolved
@@ -1251,8 +1251,6 @@
                     type: boolean
                   languages: 
                     type: string
-<<<<<<< HEAD
-=======
                     example: John Deo
                   designation:
                     type: array
@@ -1261,7 +1259,6 @@
                   location:
                     type: array
                     items:
->>>>>>> 865157a3
                     example: []
                   preferred_language: 
                     type: string
@@ -1271,7 +1268,6 @@
                     example: 1
                   roles: 
                     type: array
-<<<<<<< HEAD
                     items: 
                       type: number
                       example: 2
@@ -1325,23 +1321,21 @@
               correlation: 
                 type: string
                 example: 0c418f35-4f8e-4255-a500-cb1a56f10a87
-=======
                     items:
                     example: []
-                  languages:
-                    type: array
-                    items:
-                    example: []
-                  updatedAt:
-                    type: datetime
-                    example: '2022-05-18T05:24:52.431Z'
-                  createdAt:
-                    type: datetime
-                    example: '2022-05-18T05:24:52.431Z'
-                  __v:
-                    type: number
-                    example: 0
->>>>>>> 865157a3
+              languages:
+                type: array
+                items:
+                example: []
+              updatedAt:
+                type: datetime
+                example: '2022-05-18T05:24:52.431Z'
+              createdAt:
+                type: datetime
+                example: '2022-05-18T05:24:52.431Z'
+              __v:
+                type: number
+                example: 0
       userCreateUser406Exist:
         description: User solutions response
         type: object
@@ -1354,12 +1348,8 @@
             example: User already exists.
           error:
             type: array
-<<<<<<< HEAD
-            example: []          
-=======
-            items:
-            example: []
->>>>>>> 865157a3
+            items:
+            example: []
       userCreateUser400Response:
         description: Reffral Code is Invalid
         type: object
