/**
 * name : utils.js
 * author : Aman
 * created-date : 07-Oct-2021
 * Description : Utils helper function.
 */

const bcryptJs = require('bcryptjs')
const fs = require('fs')
const jwt = require('jsonwebtoken')
const path = require('path')
const { AwsFileHelper, GcpFileHelper, AzureFileHelper, OciFileHelper } = require('elevate-cloud-storage')
const { RedisCache, InternalCache } = require('elevate-node-cache')
const md5 = require('md5')
const crypto = require('crypto')

const { elevateLog } = require('elevate-logger')
const logger = elevateLog.init()
const algorithm = 'aes-256-cbc'
const moment = require('moment-timezone')

const generateToken = (tokenData, secretKey, expiresIn) => {
	return jwt.sign(tokenData, secretKey, { expiresIn })
}

const hashPassword = (password) => {
	const salt = bcryptJs.genSaltSync(10)
	let hashPassword = bcryptJs.hashSync(password, salt)
	return hashPassword
}

const comparePassword = (password1, password2) => {
	return bcryptJs.compareSync(password1, password2)
}

const clearFile = (filePath) => {
	fs.unlink(filePath, (err) => {
		if (err) logger.error(err)
	})
}

const composeEmailBody = (body, params) => {
	return body.replace(/{([^{}]*)}/g, (a, b) => {
		var r = params[b]
		return typeof r === 'string' || typeof r === 'number' ? r : a
	})
}

const getDownloadableUrl = async (imgPath) => {
	if (process.env.CLOUD_STORAGE === 'GCP') {
		const options = {
			destFilePath: imgPath,
			bucketName: process.env.DEFAULT_GCP_BUCKET_NAME,
			gcpProjectId: process.env.GCP_PROJECT_ID,
			gcpJsonFilePath: path.join(__dirname, '../', process.env.GCP_PATH),
		}
		imgPath = await GcpFileHelper.getDownloadableUrl(options)
	} else if (process.env.CLOUD_STORAGE === 'AWS') {
		const options = {
			destFilePath: imgPath,
			bucketName: process.env.DEFAULT_AWS_BUCKET_NAME,
			bucketRegion: process.env.AWS_BUCKET_REGION,
		}
		imgPath = await AwsFileHelper.getDownloadableUrl(options.destFilePath, options.bucketName, options.bucketRegion)
	} else if (process.env.CLOUD_STORAGE === 'AZURE') {
		const options = {
			destFilePath: imgPath,
			containerName: process.env.DEFAULT_AZURE_CONTAINER_NAME,
			expiry: 30,
			actionType: 'rw',
			accountName: process.env.AZURE_ACCOUNT_NAME,
			accountKey: process.env.AZURE_ACCOUNT_KEY,
		}
		imgPath = await AzureFileHelper.getDownloadableUrl(options)
	} else if (process.env.CLOUD_STORAGE === 'OCI') {
		const options = {
			destFilePath: imgPath,
			bucketName: process.env.DEFAULT_OCI_BUCKET_NAME,
			endpoint: process.env.OCI_BUCKET_ENDPOINT,
		}
		imgPath = await OciFileHelper.getDownloadableUrl(options)
	}
	return imgPath
}

const validateRoleAccess = (roles, requiredRole) => {
	if (!roles || roles.length === 0) return false
	return roles.some((role) => role.title == requiredRole)
}

const generateFileName = (name, extension) => {
	const currentDate = new Date()
	const fileExtensionWithTime = moment(currentDate).tz('Asia/Kolkata').format('YYYY_MM_DD_HH_mm') + extension
	return name + fileExtensionWithTime
}

/**
 * md5 hash
 * @function
 * @name md5Hash
 * @returns {String} returns uuid.
 */

function md5Hash(value) {
	return md5(value)
}

function internalSet(key, value) {
	return InternalCache.setKey(key, value)
}
function internalGet(key) {
	return InternalCache.getKey(key)
}
function internalDel(key) {
	return InternalCache.delKey(key)
}

function redisSet(key, value, exp) {
	return RedisCache.setKey(key, value, exp)
}
function redisGet(key) {
	return RedisCache.getKey(key)
}
function redisDel(key) {
	return RedisCache.deleteKey(key)
}
function isNumeric(value) {
	return /^\d+$/.test(value)
}

function extractFilename(fileString) {
	const match = fileString.match(/([^/]+)(?=\.\w+$)/)
	return match ? match[0] : null
}

function extractDomainFromEmail(email) {
	return email.substring(email.lastIndexOf('@') + 1)
}

<<<<<<< HEAD
function generateCSVContent(data) {
	const headers = Object.keys(data[0])
	return [
		headers.join(','),
		...data.map((row) => headers.map((fieldName) => JSON.stringify(row[fieldName])).join(',')),
	].join('\n')
}

=======
function validateInput(input, validationData, modelName) {
	const errors = []
	for (const field of validationData) {
		const fieldValue = input[field.value]
		//console.log('fieldValue', field.allow_custom_entities)
		if (!fieldValue || field.allow_custom_entities === true) {
			continue // Skip validation if the field is not present in the input or allow_custom_entities is true
		}

		if (Array.isArray(fieldValue)) {
			for (const value of fieldValue) {
				if (!field.entities.some((entity) => entity.value === value)) {
					errors.push({
						param: field.value,
						msg: `${value} is not a valid entity.`,
					})
				}
			}
		} else if (!field.entities.some((entity) => entity.value === fieldValue)) {
			errors.push({
				param: field.value,
				msg: `${fieldValue} is not a valid entity.`,
			})
		}

		if (modelName && !field.model_names.includes(modelName)) {
			errors.push({
				param: field.value,
				msg: `${field.value} is not allowed for the ${modelName} model.`,
			})
		}
	}

	if (errors.length === 0) {
		return {
			success: true,
			message: 'Validation successful',
		}
	}

	return {
		success: false,
		errors: errors,
	}
}
function restructureBody(requestBody, entityData, allowedKeys) {
	const customEntities = {}
	for (const requestBodyKey in requestBody) {
		if (requestBody.hasOwnProperty(requestBodyKey)) {
			const requestBodyValue = requestBody[requestBodyKey]
			const entityType = entityData.find((entity) => entity.value === requestBodyKey)
			if (entityType && entityType.allow_custom_entities) {
				if (Array.isArray(requestBodyValue)) {
					const customValues = []

					for (const value of requestBodyValue) {
						const entityExists = entityType.entities.find((entity) => entity.value === value)

						if (!entityExists) {
							customEntities.custom_entity_text = {
								...(customEntities.custom_entity_text || {}),
								[requestBodyKey]: { value: 'other', label: value },
							}

							// Add the value to customValues to remove it later
							customValues.push(value)
						}
					}

					if (customValues.length > 0) {
						// Remove customValues from the original array
						requestBody[requestBodyKey] = requestBody[requestBodyKey].filter(
							(value) => !customValues.includes(value)
						)
					}
				}
			}
			if (Array.isArray(requestBodyValue)) {
				for (const value of requestBodyValue) {
					const entityTypeExists = entityData.find((entity) => entity.value === value)
					// Always move the key to the meta field if it's not allowed and is not a custom entity
					if (!allowedKeys.includes(requestBodyKey) && entityTypeExists) {
						requestBody.meta = {
							...(requestBody.meta || {}),
							[requestBodyKey]: requestBody[requestBodyKey],
						}
						delete requestBody[requestBodyKey]
					}
				}
			}
		}
	}

	// Merge customEntities into requestBody
	Object.assign(requestBody, customEntities)

	return requestBody
}
function processDbResponse(session, entityType) {
	if (session.meta) {
		entityType.forEach((entity) => {
			const entityTypeValue = entity.value
			if (session?.meta?.hasOwnProperty(entityTypeValue)) {
				// Move the key from session.meta to session root level
				session[entityTypeValue] = session.meta[entityTypeValue]
				// Delete the key from session.meta
				delete session.meta[entityTypeValue]
			}
		})
	}

	const output = { ...session } // Create a copy of the session object

	for (const key in output) {
		if (entityType.some((entity) => entity.value === key) && output[key] !== null) {
			const matchingEntity = entityType.find((entity) => entity.value === key)
			const matchingValues = matchingEntity.entities
				.filter((entity) => output[key].includes(entity.value))
				.map((entity) => ({
					value: entity.value,
					label: entity.label,
				}))
			output[key] = matchingValues
		}

		if (output.meta && output.meta[key] && entityType.some((entity) => entity.value === output.meta[key].value)) {
			const matchingEntity = entityType.find((entity) => entity.value === output.meta[key].value)
			output.meta[key] = {
				value: matchingEntity.value,
				label: matchingEntity.label,
			}
		}
	}
	const data = output
	for (const key in data.custom_entity_text) {
		data[key] = [...data[key], data.custom_entity_text[key]]
	}
	delete data.custom_entity_text
	return data
}
function removeParentEntityTypes(data) {
	const parentIds = data.filter((item) => item.parent_id !== null).map((item) => item.parent_id)
	return data.filter((item) => !parentIds.includes(item.id))
}
>>>>>>> 4b67c2ed
module.exports = {
	generateToken,
	hashPassword,
	comparePassword,
	clearFile,
	composeEmailBody,
	getDownloadableUrl,
	md5Hash,
	validateRoleAccess,
	generateFileName,
	internalSet: internalSet,
	internalDel: internalDel,
	internalGet: internalGet,
	redisSet: redisSet,
	redisGet: redisGet,
	redisDel: redisDel,
	isNumeric: isNumeric,
	extractFilename: extractFilename,
	extractDomainFromEmail: extractDomainFromEmail,
<<<<<<< HEAD
	generateCSVContent: generateCSVContent,
=======
	processDbResponse,
	restructureBody,
	validateInput,
	removeParentEntityTypes,
>>>>>>> 4b67c2ed
}<|MERGE_RESOLUTION|>--- conflicted
+++ resolved
@@ -137,7 +137,6 @@
 	return email.substring(email.lastIndexOf('@') + 1)
 }
 
-<<<<<<< HEAD
 function generateCSVContent(data) {
 	const headers = Object.keys(data[0])
 	return [
@@ -146,7 +145,6 @@
 	].join('\n')
 }
 
-=======
 function validateInput(input, validationData, modelName) {
 	const errors = []
 	for (const field of validationData) {
@@ -291,7 +289,7 @@
 	const parentIds = data.filter((item) => item.parent_id !== null).map((item) => item.parent_id)
 	return data.filter((item) => !parentIds.includes(item.id))
 }
->>>>>>> 4b67c2ed
+
 module.exports = {
 	generateToken,
 	hashPassword,
@@ -311,12 +309,9 @@
 	isNumeric: isNumeric,
 	extractFilename: extractFilename,
 	extractDomainFromEmail: extractDomainFromEmail,
-<<<<<<< HEAD
 	generateCSVContent: generateCSVContent,
-=======
 	processDbResponse,
 	restructureBody,
 	validateInput,
 	removeParentEntityTypes,
->>>>>>> 4b67c2ed
 }