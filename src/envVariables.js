--- conflicted
+++ resolved
@@ -7,13 +7,10 @@
 		message: 'Required port no',
 		optional: false,
 	},
-<<<<<<< HEAD
-=======
 	APPLICATION_HOST: {
 		message: 'Required host',
 		optional: false,
 	},
->>>>>>> c11c428e
 	APPLICATION_ENV: {
 		message: 'Required node environment',
 		optional: false,
