let table = require('cli-table')

let tableData = new table()

let enviromentVariables = {
	APPLICATION_PORT: {
		message: 'Required port no',
		optional: false,
	},
	APPLICATION_HOST: {
		message: 'Required host',
		optional: false,
	},
	APPLICATION_ENV: {
		message: 'Required node environment',
		optional: false,
	},
	ACCESS_TOKEN_SECRET: {
		message: 'Required access token secret',
		optional: false,
	},
	REFRESH_TOKEN_SECRET: {
		message: 'Required refresh token secret',
		optional: false,
	},
	APP_NAME: {
		message: 'Application Name',
		optional: false,
	},
	REGISTRATION_EMAIL_TEMPLATE_CODE: {
		message: 'Required registration email template code',
		optional: false,
	},
	OTP_EMAIL_TEMPLATE_CODE: {
		message: 'Required otp email template code',
		optional: false,
	},
	KAFKA_URL: {
		message: 'Required kafka connectivity url',
		optional: false,
	},
	KAFKA_GROUP_ID: {
		message: 'Required kafka group id',
		optional: false,
	},
	KAFKA_TOPIC: {
		message: 'Required kafka topic to consume from',
		optional: true,
	},
	NOTIFICATION_KAFKA_TOPIC: {
		message: 'Required kafka topic',
		optional: false,
	},
	CLOUD_STORAGE: {
		message: 'Required cloud storage type ex: AWS/GCP/AZURE',
		optional: false,
	},
	GCP_PATH: {
		message: 'Required gcp file path ex: gcp.json',
		optional: process.env.CLOUD_STORAGE === 'GCP' ? false : true,
	},
	DEFAULT_GCP_BUCKET_NAME: {
		message: 'Required gcp bucket name',
		optional: process.env.CLOUD_STORAGE === 'GCP' ? false : true,
	},
	GCP_PROJECT_ID: {
		message: 'Required gcp project id',
		optional: process.env.CLOUD_STORAGE === 'GCP' ? false : true,
	},
	AWS_ACCESS_KEY_ID: {
		message: 'Required aws access key id',
		optional: process.env.CLOUD_STORAGE === 'AWS' ? false : true,
	},
	AWS_SECRET_ACCESS_KEY: {
		message: 'Required aws secret access key',
		optional: process.env.CLOUD_STORAGE === 'AWS' ? false : true,
	},
	AWS_BUCKET_REGION: {
		message: 'Required aws bucket region',
		optional: process.env.CLOUD_STORAGE === 'AWS' ? false : true,
	},
	AWS_BUCKET_ENDPOINT: {
		message: 'Required aws bucket endpoint',
		optional: process.env.CLOUD_STORAGE === 'AWS' ? false : true,
	},
	DEFAULT_AWS_BUCKET_NAME: {
		message: 'Required aws bucket name',
		optional: process.env.CLOUD_STORAGE === 'AWS' ? false : true,
	},
	AZURE_ACCOUNT_NAME: {
		message: 'Required azure account name',
		optional: process.env.CLOUD_STORAGE === 'AZURE' ? false : true,
	},
	AZURE_ACCOUNT_KEY: {
		message: 'Required azure account key',
		optional: process.env.CLOUD_STORAGE === 'AZURE' ? false : true,
	},
	DEFAULT_AZURE_CONTAINER_NAME: {
		message: 'Required azure container name',
		optional: process.env.CLOUD_STORAGE === 'AZURE' ? false : true,
	},
	ACCESS_TOKEN_EXPIRY: {
		message: 'Required access token expiry',
		optional: false,
	},
	REFRESH_TOKEN_EXPIRY: {
		message: 'Required refresh token expiry',
		optional: false,
	},
	API_DOC_URL: {
		message: 'Required api doc url',
		optional: false,
	},
	INTERNAL_CACHE_EXP_TIME: {
		message: 'Internal Cache Expiry Time',
		optional: false,
	},
	REDIS_HOST: {
		message: 'Redis Host Url',
		optional: false,
	},
	KEY: {
		message: 'Key is missing for email encryption',
		optional: false,
	},
	IV: {
		message: 'iv is missing for email encryption',
		optional: false,
	},
	OCI_ACCESS_KEY_ID: {
		message: 'Required oci access key id',
		optional: process.env.CLOUD_STORAGE === 'OCI' ? false : true,
	},
	OCI_SECRET_ACCESS_KEY: {
		message: 'Required oci secret access key',
		optional: process.env.CLOUD_STORAGE === 'OCI' ? false : true,
	},
	OCI_BUCKET_REGION: {
		message: 'Required oci bucket region',
		optional: process.env.CLOUD_STORAGE === 'OCI' ? false : true,
	},
	OCI_BUCKET_ENDPOINT: {
		message: 'Required oci bucket endpoint',
		optional: process.env.CLOUD_STORAGE === 'OCI' ? false : true,
	},
	DEFAULT_OCI_BUCKET_NAME: {
		message: 'Required oci bucket name',
		optional: process.env.CLOUD_STORAGE === 'OCI' ? false : true,
	},
	ERROR_LOG_LEVEL: {
		message: 'Required Error log level',
		optional: false,
	},
	DISABLE_LOG: {
		message: 'Required disable log level',
		optional: false,
	},
	ADMIN_SECRET_CODE: {
		message: 'Required Admin secret code',
		optional: false,
	},
	DEFAULT_ORGANISATION_CODE: {
		message: 'Required default organisation code',
		optional: false,
		default: 'sl',
	},
	MENTORING_SERVICE_URL: {
		message: 'Required Mentoring Service Url',
		optional: false,
	},
	ADMIN_INVITEE_UPLOAD_EMAIL_TEMPLATE_CODE: {
		message: 'Required admin upload invitee email template code',
		optional: false,
	},
	DEFAULT_QUEUE: {
		message: 'Required default queue',
		optional: false,
	},
	DEFAULT_ROLE: {
		message: 'Required default role',
		optional: false,
	},
	SAMPLE_CSV_FILE_PATH: {
		message: 'Required sample csv file path',
		optional: false,
		default: 'sample/bulk_user_creation.csv',
	},
	ORG_ADMIN_INVITATION_EMAIL_TEMPLATE_CODE: {
		message: 'Required org admin invitation email template code',
		optional: false,
	},
	DEFAULT_ORG_ID: {
		message: 'Default organization ID, Run seeder `insertDefaultOrg` to obtain it.',
		optional: false,
	},
	PORTAL_URL: {
		message: 'Required portal url',
		optional: false,
	},
	SCHEDULER_SERVICE_HOST: {
		message: 'Required scheduler service host',
		optional: false,
	},
	SCHEDULER_SERVICE_BASE_URL: {
		message: 'Required scheduler service base url',
		optional: false,
	},
	REFRESH_VIEW_INTERVAL: {
		message: 'Interval to refresh views in milliseconds',
		optional: false,
		default: 540000,
	},
	EMAIL_ID_ENCRYPTION_KEY: {
		message: 'Required Email ID Encryption Key',
		optional: false,
	},
	EMAIL_ID_ENCRYPTION_IV: {
		message: 'Required Email ID Encryption IV',
		optional: false,
	},
	EMAIL_ID_ENCRYPTION_ALGORITHM: {
		message: 'Required Email ID Encryption Algorithm',
		optional: false,
		default: 'aes-256-cbc',
	},
	EVENT_ORG_LISTENER_URLS: {
		message: 'Required List Of Org Event Listener Urls',
		optional: false,
	},
	EVENT_ENABLE_ORG_EVENTS: {
		message: 'Required Enable Org Events Flag',
		optional: false,
	},
	GENERIC_INVITATION_EMAIL_TEMPLATE_CODE: {
		message: 'Required generic invitation email template code',
		optional: true,
		default: 'generic_invite',
	},
	ALLOWED_HOST: {
		message: 'Required CORS allowed host',
		optional: true,
		default: '*',
	},
<<<<<<< HEAD
	PASSWORD_POLICY_REGEX: {
		message: 'Required password policy',
		optional: true,
		default: '/^(?=.*[A-Z])(?=.*d)(?=.*[!@#$%^&*()_+{}|:<>?~`-=[];,./])[^ ]{11,}$/',
	},
	PASSWORD_POLICY_MESSAGE: {
		message: 'Required password policy message',
		optional: true,
		default:
			'Password must have at least one uppercase letter, one number, one special character, and be at least 10 characters long',
=======
	DOWNLOAD_URL_EXPIRATION_DURATION: {
		message: 'Required downloadable url expiration time',
		optional: true,
		default: 3600000,
>>>>>>> 31100614
	},
}

let success = true

module.exports = function () {
	Object.keys(enviromentVariables).forEach((eachEnvironmentVariable) => {
		let tableObj = {
			[eachEnvironmentVariable]: 'PASSED',
		}

		let keyCheckPass = true

		if (
			enviromentVariables[eachEnvironmentVariable].optional === true &&
			enviromentVariables[eachEnvironmentVariable].requiredIf &&
			enviromentVariables[eachEnvironmentVariable].requiredIf.key &&
			enviromentVariables[eachEnvironmentVariable].requiredIf.key != '' &&
			enviromentVariables[eachEnvironmentVariable].requiredIf.operator &&
			validRequiredIfOperators.includes(enviromentVariables[eachEnvironmentVariable].requiredIf.operator) &&
			enviromentVariables[eachEnvironmentVariable].requiredIf.value &&
			enviromentVariables[eachEnvironmentVariable].requiredIf.value != ''
		) {
			switch (enviromentVariables[eachEnvironmentVariable].requiredIf.operator) {
				case 'EQUALS':
					if (
						process.env[enviromentVariables[eachEnvironmentVariable].requiredIf.key] ===
						enviromentVariables[eachEnvironmentVariable].requiredIf.value
					) {
						enviromentVariables[eachEnvironmentVariable].optional = false
					}
					break
				case 'NOT_EQUALS':
					if (
						process.env[enviromentVariables[eachEnvironmentVariable].requiredIf.key] !=
						enviromentVariables[eachEnvironmentVariable].requiredIf.value
					) {
						enviromentVariables[eachEnvironmentVariable].optional = false
					}
					break
				default:
					break
			}
		}

		if (enviromentVariables[eachEnvironmentVariable].optional === false) {
			if (!process.env[eachEnvironmentVariable] || process.env[eachEnvironmentVariable] == '') {
				success = false
				keyCheckPass = false
			} else if (
				enviromentVariables[eachEnvironmentVariable].possibleValues &&
				Array.isArray(enviromentVariables[eachEnvironmentVariable].possibleValues) &&
				enviromentVariables[eachEnvironmentVariable].possibleValues.length > 0
			) {
				if (
					!enviromentVariables[eachEnvironmentVariable].possibleValues.includes(
						process.env[eachEnvironmentVariable]
					)
				) {
					success = false
					keyCheckPass = false
					enviromentVariables[eachEnvironmentVariable].message += ` Valid values - ${enviromentVariables[
						eachEnvironmentVariable
					].possibleValues.join(', ')}`
				}
			}
		}

		if (
			(!process.env[eachEnvironmentVariable] || process.env[eachEnvironmentVariable] == '') &&
			enviromentVariables[eachEnvironmentVariable].default &&
			enviromentVariables[eachEnvironmentVariable].default != ''
		) {
			process.env[eachEnvironmentVariable] = enviromentVariables[eachEnvironmentVariable].default
		}

		if (!keyCheckPass) {
			if (enviromentVariables[eachEnvironmentVariable].message !== '') {
				tableObj[eachEnvironmentVariable] = enviromentVariables[eachEnvironmentVariable].message
			} else {
				tableObj[eachEnvironmentVariable] = `FAILED - ${eachEnvironmentVariable} is required`
			}
		}

		tableData.push(tableObj)
	})

	console.log(tableData.toString())

	return {
		success: success,
	}
}<|MERGE_RESOLUTION|>--- conflicted
+++ resolved
@@ -241,7 +241,6 @@
 		optional: true,
 		default: '*',
 	},
-<<<<<<< HEAD
 	PASSWORD_POLICY_REGEX: {
 		message: 'Required password policy',
 		optional: true,
@@ -252,12 +251,11 @@
 		optional: true,
 		default:
 			'Password must have at least one uppercase letter, one number, one special character, and be at least 10 characters long',
-=======
+  },
 	DOWNLOAD_URL_EXPIRATION_DURATION: {
 		message: 'Required downloadable url expiration time',
 		optional: true,
 		default: 3600000,
->>>>>>> 31100614
 	},
 }
 
