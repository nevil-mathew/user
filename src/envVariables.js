--- conflicted
+++ resolved
@@ -180,8 +180,6 @@
 		message: 'Required Admin secret code',
 		optional: false,
 	},
-<<<<<<< HEAD
-=======
 	DEFAULT_ORGANISATION_CODE: {
 		message: 'Required default organisation code',
 		optional: false,
@@ -241,7 +239,6 @@
 		optional: false,
 		default: 540000,
 	},
->>>>>>> 981b8f26
 }
 
 let success = true
