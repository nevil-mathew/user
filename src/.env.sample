#User Service Config

# Port on which service runs
APPLICATION_PORT = 3000

# Service environment
APPLICATION_ENV = development

<<<<<<< HEAD
# Number of rounds for encryption
SALT_ROUNDS = 10
=======
# Database connectivity url
MONGODB_URL = mongodb://localhost:27017/db-name
>>>>>>> 39b6078e

# Token secret to generate access token
ACCESS_TOKEN_SECRET = 'access-token-secret'

# Token secret to generate refresh token
REFRESH_TOKEN_SECRET = 'refresh-token-secret'

# Kafka hosted server url separated by comma
KAFKA_URL = localhost:9092

# Kafka group to which consumer belongs
KAFKA_GROUP_ID = userservice

# Kafka topic to consume data from
KAFKA_TOPIC = 'topic'

# Kafka topic to push notification data
NOTIFICATION_KAFKA_TOPIC = notificationtopic

# Any one of three features available for cloud storage
CLOUD_STORAGE = 'GCP/AWS/AZURE'

# Gcp json config file path
GCP_PATH = 'gcp.json'

# Gcp bucket name which stores files
DEFAULT_GCP_BUCKET_NAME = 'gcp-bucket-storage-name'

# Gcp project id
GCP_PROJECT_ID = 'project-id'

# Aws access key id
AWS_ACCESS_KEY_ID = 'aws-access-key-id'

# Aws secret access key
AWS_SECRET_ACCESS_KEY = 'aws-secret-access-key'

# Aws region where bucket will be located
AWS_BUCKET_REGION = 'ap-south-1'

# Aws end point
AWS_BUCKET_ENDPOINT = 's3.ap-south-1.amazonaws.com'

# Aws bucket name which stores files
DEFAULT_AWS_BUCKET_NAME = 'aws-bucket-storage-name'

# Azure storage account name
AZURE_ACCOUNT_NAME = 'account-name'

# Azure storage account key
AZURE_ACCOUNT_KEY = 'azure-account-key'

# Azure storage container which stores files
DEFAULT_AZURE_CONTAINER_NAME = 'azure-container-storage-name'

# OCI bucket name
DEFAULT_OCI_BUCKET_NAME= 'oci-bucket-name'

# OCI access key id
OCI_ACCESS_KEY_ID= 'oci-access-key-id'

# OCI secret access key
OCI_SECRET_ACCESS_KEY= 'oci-secret-access-key'

# OCI endpoint
OCI_BUCKET_ENDPOINT= 'https://compat.objectstorage.oraclecloud.com'

# OCI bucket region
OCI_BUCKET_REGION= 'ap-hyderabad-1'

# Internal access token for communicationcation between services via network call
INTERNAL_ACCESS_TOKEN = 'internal-access-token'

# JWT Access Token expiry In Days
ACCESS_TOKEN_EXPIRY = '1'

# JWT Refresh Token expiry In Days
REFRESH_TOKEN_EXPIRY = '183'

# Redis Host connectivity url
REDIS_HOST = 'redis://localhost:6379'

# Otp expiration time for forgetpassword or registration process
OTP_EXP_TIME = 86400

# Enable email based otp verification for registration process
ENABLE_EMAIL_OTP_VERIFICATION = true

# Api doc url
API_DOC_URL = '/api-doc'

#Internal cache expiry time
INTERNAL_CACHE_EXP_TIME = 86400

#Kafka internal communicationcation
CLEAR_INTERNAL_CACHE = 'userInternal'

#Key for email encryption 32 bit string
KEY = 'g5MQ7HG/r5gPCPQQCwfBBEduAt72ewJIY/gWc0RNoak='

#IV for email encryption 16 bit string
IV = '2lIctRkqzYMWbwlW1jCC9A=='

#Winston logging level
ERROR_LOG_LEVEL='silly'

#Disable all logs
DISABLE_LOG=false

#Secret key for create admin
ADMIN_SECRET_CODE='secret-code'

#Email template for upload status
ADMIN_INVITEE_UPLOAD_EMAIL_TEMPLATE_CODE=invitee_upload_status

#Mentoring Service URL
MENTORING_SERVICE_URL=http://localhost:3000

#Default queue for process invitee upload
DEFAULT_QUEUE=user-queue

#Email template for mentor role request accepted
MENTOR_REQUEST_ACCEPTED_EMAIL_TEMPLATE_CODE=mentor_request_accepted

#Email template for mentor role request rejected
MENTOR_REQUEST_REJECTED_EMAIL_TEMPLATE_CODE=mentor_request_rejected

#Default role
DEFAULT_ROLE=mentee

#sample file upload path
SAMPLE_CSV_FILE_PATH=sample/bulk_user_creation.csv

#Email template for org admin invitation
ORG_ADMIN_INVITATION_EMAIL_TEMPLATE_CODE=invite_org_admin

#Default Organization ID
DEFAULT_ORG_ID= 1

#Portal URL for signup
PORTAL_URL='https://mentored.shikshalokam.org/auth/login'

#Email id for sendig failure repots of scheduler service
SCHEDULER_SERVICE_ERROR_REPORTING_EMAIL_ID="rakesh.k@pacewisdom.com"

#Host name for scheduler service
SCHEDULER_SERVICE_HOST="http://localhost:4000"

#base URL for scheduler service
SCHEDULER_SERVICE_BASE_URL= '/scheduler/'

#Refresh interval for materialized views
REFRESH_VIEW_INTERVAL= 540000

#Generic Email template for new users
GENERIC_INVITATION_EMAIL_TEMPLATE_CODE=generic_invite<|MERGE_RESOLUTION|>--- conflicted
+++ resolved
@@ -5,14 +5,6 @@
 
 # Service environment
 APPLICATION_ENV = development
-
-<<<<<<< HEAD
-# Number of rounds for encryption
-SALT_ROUNDS = 10
-=======
-# Database connectivity url
-MONGODB_URL = mongodb://localhost:27017/db-name
->>>>>>> 39b6078e
 
 # Token secret to generate access token
 ACCESS_TOKEN_SECRET = 'access-token-secret'
