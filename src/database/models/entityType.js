--- conflicted
+++ resolved
@@ -21,16 +21,13 @@
 			allow_custom_entities: { type: DataTypes.BOOLEAN, allowNull: false, defaultValue: true },
 			has_entities: { type: DataTypes.BOOLEAN, allowNull: false, defaultValue: true },
 			model_names: { type: DataTypes.ARRAY(DataTypes.STRING) },
-<<<<<<< HEAD
 			required: { type: DataTypes.BOOLEAN, allowNull: false, defaultValue: false },
 			regex: { type: DataTypes.STRING, allowNull: true, defaultValue: null },
-=======
 			meta: {
 				type: DataTypes.JSONB,
 				allowNull: true,
 			},
 			external_entity_type: { type: DataTypes.BOOLEAN, allowNull: false, defaultValue: false },
->>>>>>> f745f8a5
 		},
 		{ sequelize, modelName: 'EntityType', tableName: 'entity_types', freezeTableName: true, paranoid: true }
 	)
