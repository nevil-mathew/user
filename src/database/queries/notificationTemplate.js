'use strict'
const NotificationTemplate = require('@database/models/index').NotificationTemplate
const { Op } = require('sequelize')
const common = require('@constants/common')
const organizationQueries = require('@database/queries/organization')

exports.create = async (data) => {
	try {
		return await NotificationTemplate.create(data)
	} catch (error) {
		return error
	}
}

exports.findOne = async (filter, options = {}) => {
	try {
		return await NotificationTemplate.findOne({
			where: filter,
			...options,
			raw: true,
		})
	} catch (error) {
		return error
	}
}

exports.findOneEmailTemplate = async (code, orgId) => {
	try {
		// Get default orgId using code defined in env
		const defaultOrg = await organizationQueries.findOne(
			{ code: process.env.DEFAULT_ORGANISATION_CODE },
			{ attributes: ['id'] }
		)
		const defaultOrgId = defaultOrg.id
		/**If data exists for both `orgId` and `defaultOrgId`, the query will return the first matching record
		 * based on the order in which the values are provided in the array `[orgId, defaultOrgId]`.
		 * If a record with a matching `org_id` equal to `orgId` is found, it will be returned.
		 * If no match is found for `orgId`, then it will look for a match with `defaultOrgId`.
		 */
		const filter = {
			code: code,
			type: 'email',
<<<<<<< HEAD
			status: common.activeStatus,
			org_id: orgId
				? {
						[Op.or]: [orgId, defaultOrgId],
				  }
				: defaultOrgId,
=======
			status: common.ACTIVE_STATUS,
			org_id: orgId || 1, //Temporary Default Org Id
>>>>>>> 42e3ccfd
		}

		let templateData = await NotificationTemplate.findOne({
			where: filter,
			raw: true,
		})

		if (templateData && templateData.email_header) {
			const header = await this.getEmailHeader(templateData.email_header)
			if (header && header.body) {
				templateData['body'] = header.body + templateData['body']
			}
		}

		if (templateData && templateData.email_footer) {
			const footer = await this.getEmailFooter(templateData.email_footer)
			if (footer && footer.body) {
				templateData['body'] = templateData['body'] + footer.body
			}
		}
		return templateData
	} catch (error) {
		return error
	}
}

exports.getEmailHeader = async (header) => {
	try {
		const filterEmailHeader = {
			code: header,
			type: 'emailHeader',
			status: common.ACTIVE_STATUS,
		}

		const headerData = await NotificationTemplate.findOne({
			where: filterEmailHeader,
			raw: true,
		})
		return headerData
	} catch (error) {
		return error
	}
}

exports.getEmailFooter = async (footer) => {
	try {
		const filterEmailFooter = {
			code: footer,
			type: 'emailFooter',
			status: common.ACTIVE_STATUS,
		}

		const headerData = await NotificationTemplate.findOne({
			where: filterEmailFooter,
			raw: true,
		})
		return headerData
	} catch (error) {
		return error
	}
}

exports.updateTemplate = async (filter, update, options = {}) => {
	try {
		const template = await NotificationTemplate.update(update, {
			where: filter,
			...options,
			individualHooks: true,
		})

		return template
	} catch (error) {
		return error
	}
}

exports.findAllNotificationTemplates = async (filter, options = {}) => {
	try {
		const templates = await NotificationTemplate.findAll({
			where: filter,
			...options,
			raw: true,
		})

		// templates.forEach(async(template) => {
		// 	if (template.email_header) {
		// 		const header = await this.getEmailHeader(template.email_header)
		// 		if (header && header.body) {
		// 			template['body'] = header.body + template['body']
		// 		}
		// 	}

		// 	if (template.email_footer) {
		// 		const footer = await this.getEmailFooter(template.email_footer)
		// 		if (footer && footer.body) {
		// 			template['body'] = template['body'] + footer.body
		// 		}
		// 	}
		// })

		return templates
	} catch (error) {
		return error
	}
}<|MERGE_RESOLUTION|>--- conflicted
+++ resolved
@@ -40,17 +40,12 @@
 		const filter = {
 			code: code,
 			type: 'email',
-<<<<<<< HEAD
 			status: common.activeStatus,
 			org_id: orgId
 				? {
 						[Op.or]: [orgId, defaultOrgId],
 				  }
 				: defaultOrgId,
-=======
-			status: common.ACTIVE_STATUS,
-			org_id: orgId || 1, //Temporary Default Org Id
->>>>>>> 42e3ccfd
 		}
 
 		let templateData = await NotificationTemplate.findOne({
