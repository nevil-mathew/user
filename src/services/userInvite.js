--- conflicted
+++ resolved
@@ -183,13 +183,10 @@
 			const defaultOrg = await organizationQueries.findOne({ code: process.env.DEFAULT_ORGANISATION_CODE })
 			const defaultOrgId = defaultOrg?.id || null
 
-<<<<<<< HEAD
-=======
 			let input = []
 			let isErrorOccured = false
 			let isOrgUpdate = false
 
->>>>>>> 47645ed4
 			//fetch email template
 			const mentorTemplateCode = process.env.MENTOR_INVITATION_EMAIL_TEMPLATE_CODE || null
 			const menteeTemplateCode = process.env.MENTEE_INVITATION_EMAIL_TEMPLATE_CODE || null
@@ -215,10 +212,6 @@
 			emailList.forEach((userInvitee) => {
 				existingInvitees[userInvitee.email] = [userInvitee.id]
 			})
-
-			let input = []
-			let isErrorOccured = false
-			let isOrgUpdate = false
 
 			// process csv data
 			for (const invitee of csvData) {
