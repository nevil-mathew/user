/**
 * name : users.js
 * author : Priyanka Pradeep
 * created-date : 17-July-2023
 * Description : User Service Helper.
 */

// Dependencies
const httpStatusCode = require('@generics/http-status')
const common = require('@constants/common')
const userQueries = require('@database/queries/users')
const utils = require('@generics/utils')
const roleQueries = require('@database/queries/user-role')
const entitiesQueries = require('@database/queries/entities')
const entityTypeQueries = require('@database/queries/entityType')
const organizationQueries = require('@database/queries/organization')
const { removeDefaultOrgEntityTypes } = require('@generics/utils')
const _ = require('lodash')
const { Op } = require('sequelize')
const { eventBroadcaster } = require('@helpers/eventBroadcaster')
const emailEncryption = require('@utils/emailEncryption')
const responses = require('@helpers/responses')
const rolePermissionMappingQueries = require('@database/queries/role-permission-mapping')

module.exports = class UserHelper {
	/**
	 * update profile
	 * @method
	 * @name update
	 * @param {Object} bodyData - it contains user infomration
	 * @param {string} pageSize -request data.
	 * @param {string} searchText - search text.
	 * @returns {JSON} - update user response
	 */
	static async update(bodyData, id, orgId) {
		try {
			if (bodyData.hasOwnProperty('email')) {
				return responses.failureResponse({
					message: 'EMAIL_UPDATE_FAILED',
					statusCode: httpStatusCode.bad_request,
					responseCode: 'CLIENT_ERROR',
				})
			}

			const user = await userQueries.findOne({
				id: id,
				organization_id: orgId,
			})

			if (!user) {
				return responses.failureResponse({
					message: 'USER_NOT_FOUND',
					statusCode: httpStatusCode.unauthorized,
					responseCode: 'UNAUTHORIZED',
				})
			}

			let defaultOrg = await organizationQueries.findOne(
				{ code: process.env.DEFAULT_ORGANISATION_CODE },
				{ attributes: ['id'] }
			)
			let defaultOrgId = defaultOrg.id

			const filter = {
				status: 'ACTIVE',
				organization_id: {
					[Op.in]: [orgId, defaultOrgId],
				},
				model_names: { [Op.contains]: [await userQueries.getModelName()] },
			}
			let validationData = await entityTypeQueries.findUserEntityTypesAndEntities(filter)
			const prunedEntities = removeDefaultOrgEntityTypes(validationData)

			//validationData = utils.removeParentEntityTypes(JSON.parse(JSON.stringify(validationData)))

			let res = utils.validateInput(bodyData, prunedEntities, await userQueries.getModelName())
			if (!res.success) {
				return responses.failureResponse({
					message: 'SESSION_CREATION_FAILED',
					statusCode: httpStatusCode.bad_request,
					responseCode: 'CLIENT_ERROR',
					result: res.errors,
				})
			}

			let userModel = await userQueries.getColumns()
			bodyData.updated_at = new Date().getTime()
			bodyData = utils.restructureBody(bodyData, validationData, userModel)

			// Check if 'user_roles' is present in the request body and is not empty
			if (bodyData.roles && bodyData.roles.length > 0) {
<<<<<<< HEAD
				const validatedUserRoleIds = await this.validateUserRoles(bodyData.roles)
				bodyData.roles = validatedUserRoleIds // Add validated user_role IDs to roles key
=======
				// Fetch the existing roles for the user from the database
				const fetchExistingRole = await userQueries.findOne({ id: id }, { attributes: ['roles'] })
				const existingRoleIds = fetchExistingRole.roles
				// Validate the existing roles with user_type = 1 (system admin roles)
				const validatedExistingRoleIds = await this.validateUserRoles(existingRoleIds, false)

				// Get the new roles from the request body
				const newUserRoleId = bodyData.roles
				// Validate the combined list of roles
				const validatedUserRoleIds = await this.validateUserRoles(newUserRoleId)
				// Combine new roles and existing system admin roles
				let newUserRoleIds = [...validatedUserRoleIds, ...validatedExistingRoleIds]

				bodyData.roles = newUserRoleIds // Add validated user_role IDs to roles key
			}

			// remove body data from the roles from the request if it is empty
			if (bodyData.roles && !bodyData.roles.length > 0) {
				delete bodyData.roles
>>>>>>> 09083616
			}
			const [affectedRows, updatedData] = await userQueries.updateUser(
				{ id: id, organization_id: orgId },
				bodyData
			)

			const currentUser = updatedData[0]

			const currentName = currentUser.dataValues.name
			const previousName = currentUser._previousDataValues?.name || null

			if (currentName !== previousName) {
				eventBroadcaster('updateName', {
					requestBody: {
						mentor_name: currentName,
						mentor_id: id,
					},
				})
			}
			const redisUserKey = common.redisUserPrefix + id.toString()
			if (await utils.redisGet(redisUserKey)) {
				await utils.redisDel(redisUserKey)
			}
			const processDbResponse = utils.processDbResponse(
				JSON.parse(JSON.stringify(updatedData[0])),
				validationData
			)
			delete processDbResponse.refresh_tokens
			delete processDbResponse.password
			processDbResponse.email = emailEncryption.decrypt(processDbResponse.email)
			return responses.successResponse({
				statusCode: httpStatusCode.accepted,
				message: 'PROFILE_UPDATED_SUCCESSFULLY',
				result: processDbResponse,
			})
		} catch (error) {
			console.log(error)
			throw error
		}
	}

	/**
<<<<<<< HEAD
	 * Validates the given user role IDs.
	 *
	 * @param {Array} userRoleIds - An array of user role IDs to be validated.
	 * @returns {Promise<Array|Object>} - Returns an array of valid role IDs or an error response object if validation fails.
	 * @throws {Error} - Throws an error if there's an issue with the database query.
	 */
	static async validateUserRoles(userRoleIds = []) {
=======
	 * Validates the user roles by checking if the provided role IDs exist in the database.
	 * If the `getSystemUserRoles` flag is true.
	 * @param {Array<number>} userRoleIds - An array of user role IDs to validate.
	 * @param {boolean} [getSystemUserRoles=true] - A flag indicating which filter to use for validation.
	 * @returns {Promise<Array<number>>} - A promise that resolves to an array of valid user role IDs.
	 */
	static async validateUserRoles(userRoleIds = [], getSystemUserRoles = true) {
		// Check if the userRoleIds array is empty
>>>>>>> 09083616
		if (userRoleIds.length <= 0) {
			return responses.failureResponse({
				message: 'ROLE_NOT_FOUND',
				statusCode: httpStatusCode.not_acceptable,
				responseCode: 'CLIENT_ERROR',
			})
		}
<<<<<<< HEAD
		// Creating a filter object to query roles by their IDs using Sequelize's 'in' operator.
		const filter = {
			status: common.ACTIVE_STATUS,
			id: userRoleIds,
		}
=======
		// Determine the filter object based on the getSystemUserRoles flag
		let filter = {
			status: common.ACTIVE_STATUS,
			id: userRoleIds,
		}
		if (getSystemUserRoles == true) {
			filter.user_type = 0
		} else {
			filter.user_type = 1
		}

>>>>>>> 09083616
		const attributes = ['id']
		// Fetching roles from the database that match the provided IDs.
		const userRoleId = await roleQueries.findAll(filter, attributes)
		// Check if no roles were found (roles array is empty).
		if (userRoleId.length < 0) {
			return responses.failureResponse({
				message: 'ROLE_NOT_FOUND',
				statusCode: httpStatusCode.not_acceptable,
				responseCode: 'CLIENT_ERROR',
			})
		}
		// Extracting the IDs of the found roles and storing them in an array.
		const userRoles = userRoleId.map((role) => role.id)
		return userRoles
	}

	/**
	 * Get permissions
	 * @method
	 * @name getPermissions
	 * @param {Array} roles - Array of user roles.
	 * @returns {Array} - Array of permissions by module.
	 */
	static async getPermissions(roles) {
		const roleTitle = roles.map(({ title }) => title)
		const filter = { role_title: roleTitle }
		const attributes = ['module', 'request_type']
		const permissionAndModules = await rolePermissionMappingQueries.findAll(filter, attributes)
		const permissionsByModule = {}
		permissionAndModules.forEach(({ module, request_type }) => {
			if (permissionsByModule[module]) {
				permissionsByModule[module].request_type = [
					...new Set([...permissionsByModule[module].request_type, ...request_type]),
				]
			} else {
				permissionsByModule[module] = { module, request_type: [...request_type] }
			}
		})
		return Object.values(permissionsByModule).map(({ module, request_type }) => ({
			module,
			request_type,
			service: common.USER_SERVICE,
		}))
	}

	/**
	 * user details
	 * @method
	 * @name read
	 * @param {string} _id -userId.
	 * @param {string} searchText - search text.
	 * @returns {JSON} - user information
	 */
	static async read(id, internal_access_token = null) {
		try {
			let filter = {}

			if (utils.isNumeric(id)) {
				filter = { id: id }
			} else {
				filter = { share_link: id }
			}

			const redisUserKey = common.redisUserPrefix + id.toString()
			const userDetails = (await utils.redisGet(redisUserKey)) || false
			if (!userDetails) {
				let options = {
					attributes: {
						exclude: ['password', 'refresh_tokens'],
					},
				}
				if (internal_access_token) {
					options.paranoid = false
				}
				const user = await userQueries.findUserWithOrganization(filter, options)
				if (!user) {
					return responses.failureResponse({
						message: 'USER_NOT_FOUND',
						statusCode: httpStatusCode.unauthorized,
						responseCode: 'UNAUTHORIZED',
					})
				}

				let roles = await roleQueries.findAll(
					{ id: user.roles, status: common.ACTIVE_STATUS },
					{
						attributes: {
							exclude: ['created_at', 'updated_at', 'deleted_at'],
						},
					}
				)

				if (!roles) {
					return responses.failureResponse({
						message: 'ROLE_NOT_FOUND',
						statusCode: httpStatusCode.not_acceptable,
						responseCode: 'CLIENT_ERROR',
					})
				}

				user.user_roles = roles

				let defaultOrg = await organizationQueries.findOne(
					{ code: process.env.DEFAULT_ORGANISATION_CODE },
					{ attributes: ['id'] }
				)
				let defaultOrgId = defaultOrg.id

				let validationData = await entityTypeQueries.findUserEntityTypesAndEntities({
					status: 'ACTIVE',
					organization_id: {
						[Op.in]: [user.organization_id, defaultOrgId],
					},
					model_names: { [Op.contains]: [await userQueries.getModelName()] },
				})
				const prunedEntities = removeDefaultOrgEntityTypes(validationData, user.organization_id)
				const permissionsByModule = await this.getPermissions(user.user_roles)
				user.permissions = permissionsByModule

				const processDbResponse = utils.processDbResponse(user, prunedEntities)

				processDbResponse.email = emailEncryption.decrypt(processDbResponse.email)

				if (utils.validateRoleAccess(roles, common.MENTOR_ROLE)) {
					await utils.redisSet(redisUserKey, processDbResponse)
				}

				if (processDbResponse && processDbResponse.image) {
					processDbResponse.image = await utils.getDownloadableUrl(processDbResponse.image)
				}
				return responses.successResponse({
					statusCode: httpStatusCode.ok,
					message: 'PROFILE_FETCHED_SUCCESSFULLY',
					result: processDbResponse ? processDbResponse : {},
				})
			} else {
				if (userDetails && userDetails.image) {
					userDetails.image = await utils.getDownloadableUrl(userDetails.image)
				}
				return responses.successResponse({
					statusCode: httpStatusCode.ok,
					message: 'PROFILE_FETCHED_SUCCESSFULLY',
					result: userDetails ? userDetails : {},
				})
			}
		} catch (error) {
			console.log(error)
			throw error
		}
	}

	/**
	 * Share a mentor Profile.
	 * @method
	 * @name share
	 * @param {String} userId - User id.
	 * @returns {JSON} - Shareable profile link.
	 */

	static async share(userId) {
		try {
			let user = await userQueries.findOne({ id: userId }, { attributes: ['share_link'] })

			if (!user) {
				return responses.failureResponse({
					message: 'USER_NOT_FOUND',
					statusCode: httpStatusCode.bad_request,
					responseCode: 'CLIENT_ERROR',
				})
			}

			let shareLink = user.share_link
			if (!shareLink) {
				shareLink = utils.md5Hash(userId)
				await userQueries.updateUser({ id: userId }, { share_link: shareLink })
			}
			return responses.successResponse({
				message: 'PROFILE_SHARE_LINK_GENERATED_SUCCESSFULLY',
				statusCode: httpStatusCode.ok,
				result: { shareLink },
			})
		} catch (error) {
			throw error
		}
	}

	/**
	 * Setting preferred language of user
	 * @method
	 * @name setLanguagePreference
	 * @param {Object} bodyData - it contains user preferred language
	 * @returns {JSON} - updated user preferred languages response
	 */
	static async setLanguagePreference(bodyData, id, orgId) {
		try {
			let skipRequiredValidation = true
			const user = await userQueries.findOne({ id: id, organization_id: orgId })
			if (!user) {
				return responses.failureResponse({
					message: 'USER_NOT_FOUND',
					statusCode: httpStatusCode.unauthorized,
					responseCode: 'UNAUTHORIZED',
				})
			}
			let defaultOrg = await organizationQueries.findOne(
				{ code: process.env.DEFAULT_ORGANISATION_CODE },
				{ attributes: ['id'] }
			)
			let defaultOrgId = defaultOrg.id
			let userModel = await userQueries.getColumns()
			const filter = {
				status: common.ACTIVE_STATUS,
				organization_id: { [Op.in]: [orgId, defaultOrgId] },
				model_names: { [Op.contains]: [userModel] },
				value: 'preferred_language',
			}
			let dataValidation = await entityTypeQueries.findUserEntityTypesAndEntities(filter)
			const prunedEntities = removeDefaultOrgEntityTypes(dataValidation)

			let validatedData = utils.validateInput(bodyData, prunedEntities, userModel, skipRequiredValidation)
			if (!validatedData.success) {
				return responses.failureResponse({
					message: 'PROFILE_UPDATION_FAILED',
					statusCode: httpStatusCode.bad_request,
					responseCode: 'CLIENT_ERROR',
					result: validatedData.errors,
				})
			}
			bodyData.updated_at = new Date().getTime()
			bodyData = utils.restructureBody(bodyData, dataValidation, userModel)

			const [affectedRows, updatedData] = await userQueries.updateUser(
				{ id: id, organization_id: orgId },
				bodyData
			)
			const redisUserKey = common.redisUserPrefix + id.toString()
			if (await utils.redisGet(redisUserKey)) {
				await utils.redisDel(redisUserKey)
			}
			const processDbResponse = utils.processDbResponse(
				JSON.parse(JSON.stringify(updatedData[0])),
				dataValidation
			)
			const keysToDelete = ['refresh_tokens', 'password']
			const cleanedResponse = utils.deleteKeysFromObject(processDbResponse, keysToDelete)

			return responses.successResponse({
				statusCode: httpStatusCode.accepted,
				message: 'UPDATED_PREFERED_LANGUAGE_SUCCESSFULLY',
				result: cleanedResponse,
			})
		} catch (error) {
			console.log(error)
			throw error
		}
	}
}<|MERGE_RESOLUTION|>--- conflicted
+++ resolved
@@ -89,10 +89,6 @@
 
 			// Check if 'user_roles' is present in the request body and is not empty
 			if (bodyData.roles && bodyData.roles.length > 0) {
-<<<<<<< HEAD
-				const validatedUserRoleIds = await this.validateUserRoles(bodyData.roles)
-				bodyData.roles = validatedUserRoleIds // Add validated user_role IDs to roles key
-=======
 				// Fetch the existing roles for the user from the database
 				const fetchExistingRole = await userQueries.findOne({ id: id }, { attributes: ['roles'] })
 				const existingRoleIds = fetchExistingRole.roles
@@ -112,7 +108,6 @@
 			// remove body data from the roles from the request if it is empty
 			if (bodyData.roles && !bodyData.roles.length > 0) {
 				delete bodyData.roles
->>>>>>> 09083616
 			}
 			const [affectedRows, updatedData] = await userQueries.updateUser(
 				{ id: id, organization_id: orgId },
@@ -155,15 +150,6 @@
 	}
 
 	/**
-<<<<<<< HEAD
-	 * Validates the given user role IDs.
-	 *
-	 * @param {Array} userRoleIds - An array of user role IDs to be validated.
-	 * @returns {Promise<Array|Object>} - Returns an array of valid role IDs or an error response object if validation fails.
-	 * @throws {Error} - Throws an error if there's an issue with the database query.
-	 */
-	static async validateUserRoles(userRoleIds = []) {
-=======
 	 * Validates the user roles by checking if the provided role IDs exist in the database.
 	 * If the `getSystemUserRoles` flag is true.
 	 * @param {Array<number>} userRoleIds - An array of user role IDs to validate.
@@ -172,7 +158,6 @@
 	 */
 	static async validateUserRoles(userRoleIds = [], getSystemUserRoles = true) {
 		// Check if the userRoleIds array is empty
->>>>>>> 09083616
 		if (userRoleIds.length <= 0) {
 			return responses.failureResponse({
 				message: 'ROLE_NOT_FOUND',
@@ -180,13 +165,6 @@
 				responseCode: 'CLIENT_ERROR',
 			})
 		}
-<<<<<<< HEAD
-		// Creating a filter object to query roles by their IDs using Sequelize's 'in' operator.
-		const filter = {
-			status: common.ACTIVE_STATUS,
-			id: userRoleIds,
-		}
-=======
 		// Determine the filter object based on the getSystemUserRoles flag
 		let filter = {
 			status: common.ACTIVE_STATUS,
@@ -198,7 +176,6 @@
 			filter.user_type = 1
 		}
 
->>>>>>> 09083616
 		const attributes = ['id']
 		// Fetching roles from the database that match the provided IDs.
 		const userRoleId = await roleQueries.findAll(filter, attributes)
