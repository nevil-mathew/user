/**
 * name : services/helper/org-admin.js
 * author : Priyanka Pradeep
 * created-date : 15-Sep-2023
 * Description : Org Admin Service Helper.
 */

// Dependencies

const common = require('@constants/common')
const httpStatusCode = require('@generics/http-status')
const utils = require('@generics/utils')
const _ = require('lodash')
const userQueries = require('@database/queries/users')
const roleQueries = require('@database/queries/userRole')
const fileUploadQueries = require('@database/queries/fileUpload')
const orgRoleReqQueries = require('@database/queries/orgRoleRequest')
const invitesQueue = require('@configs/queue')
const entityTypeQueries = require('@database/queries/entityType')
const organizationQueries = require('@database/queries/organization')
const { eventBroadcaster } = require('@helpers/eventBroadcaster')

module.exports = class OrgAdminHelper {
	/**
	 * Bulk create users
	 * @method
	 * @name bulkUserCreate
	 * @param {Array} users - user details.
	 * @param {Object} tokenInformation - token details.
	 * @returns {CSV} - created users.
	 */

	static async bulkUserCreate(filePath, tokenInformation) {
		try {
			const { id, email, organization_id } = tokenInformation

			const creationData = {
				name: utils.extractFilename(filePath),
				input_path: filePath,
				type: common.fileTypeCSV,
				organization_id,
				created_by: id,
			}

			const result = await fileUploadQueries.create(creationData)
			if (!result?.id) {
				return common.successResponse({
					responseCode: 'CLIENT_ERROR',
					statusCode: httpStatusCode.bad_request,
					message: 'USER_CSV_UPLOADED_FAILED',
				})
			}

			//push to queue
			await invitesQueue.add(
				{
					fileDetails: result,
					user: {
						id,
						email,
						organization_id,
					},
				},
				{
					attempts: 3, // Retry this job 5 times
					backoff: {
						type: 'fixed',
						delay: 600000, // Wait 10 min between attempts
					},
				}
			)

			return common.successResponse({
				statusCode: httpStatusCode.ok,
				message: 'USER_CSV_UPLOADED',
				result: result,
			})
		} catch (error) {
			throw error
		}
	}

	/**
	 * List of uploaded invitee file
	 * @method
	 * @name getBulkInvitesFilesList
	 * @param {Number} page - page No.
	 * @param {Number} limit - page limit.
	 * @param {String} status - status field.
	 * @returns {JSON} - List of file uploads
	 */
	static async getBulkInvitesFilesList(req) {
		try {
			let listFileUpload = await fileUploadQueries.listUploads(
				req.pageNo,
				req.pageSize,
				req.query.status ? req.query.status : null,
				req.decodedToken.organization_id
			)

			if (listFileUpload.count > 0) {
				await Promise.all(
					listFileUpload.data.map(async (upload) => {
						/* Assigned upload url from the stored location */
						upload.input_path = await utils.getDownloadableUrl(upload.input_path)
						if (upload.output_path) {
							upload.output_path = await utils.getDownloadableUrl(upload.output_path)
						}
						return upload
					})
				)
			}

			return common.successResponse({
				statusCode: httpStatusCode.ok,
				message: 'FILE_UPLOAD_FETCHED',
				result: listFileUpload,
			})
		} catch (error) {
			throw error
		}
	}

	/**
	 * Get role request details
	 * @method
	 * @name getRequestDetails
	 * @param {Number} id - request id
	 * @returns {JSON} - Details of role request
	 */
	static async getRequestDetails(requestId, organization_id) {
		try {
			let requestDetails = await orgRoleReqQueries.requestDetails(
				{
					id: requestId,
					organization_id,
				},
				{
					attributes: {
						exclude: ['created_at', 'updated_at', 'deleted_at'],
					},
				}
			)

			if (!requestDetails.handler) {
				requestDetails.handler = {}
			}

			return common.successResponse({
				statusCode: httpStatusCode.ok,
				message: 'ORG_ROLE_REQ_FETCHED',
				result: requestDetails,
			})
		} catch (error) {
			throw error
		}
	}

	/**
	 * Get list of role change requests
	 * @method
	 * @name getRequests
	 * @param {Object} req - request data
	 * @returns {JSON} - List of role request
	 */
	static async getRequests(params) {
		try {
			let filterQuery = {
				organization_id: params.decodedToken.organization_id,
			}

			if (params.body?.filters) {
				for (const [key, value] of Object.entries(params.body.filters)) {
					filterQuery[key] = value
				}
			}

			const options = {
				attributes: {
					exclude: ['created_at', 'updated_at', 'deleted_at'],
				},
			}

			let requestList = await orgRoleReqQueries.listAllRequests(
				filterQuery,
				params.pageNo,
				params.pageSize,
				options
			)

			return common.successResponse({
				statusCode: httpStatusCode.ok,
				message: 'ORG_ROLE_REQ_LIST_FETCHED',
				result: requestList,
			})
		} catch (error) {
			throw error
		}
	}

	/**
	 * Update Request Status
	 * @method
	 * @name updateRequestStatus
	 * @param {Object} req - request data
	 * @returns {JSON} - Response of request status change.
	 */
	static async updateRequestStatus(bodyData, loggedInUserId) {
		try {
			const requestId = bodyData.request_id
			delete bodyData.request_id

			bodyData.handled_by = loggedInUserId
			const rowsAffected = await orgRoleReqQueries.update({ id: requestId }, bodyData)
			if (rowsAffected === 0) {
				return common.failureResponse({
					message: 'ORG_ROLE_REQ_FAILED',
					statusCode: httpStatusCode.bad_request,
					responseCode: 'CLIENT_ERROR',
				})
			}

			const requestDetails = await orgRoleReqQueries.requestDetails({ id: requestId })

			const isApproved = bodyData.status === common.statusAccepted
			const message = isApproved ? 'ORG_ROLE_REQ_APPROVED' : 'ORG_ROLE_REQ_UPDATED'

			if (isApproved) {
				await updateRoleForApprovedRequest(requestDetails)
			}

			return common.successResponse({
				statusCode: httpStatusCode.ok,
				message,
				result: requestDetails,
			})
		} catch (error) {
			throw error
		}
	}

	/**
	 * Deactivate User
	 * @method
	 * @name deactivateUser
	 * @param {Number} id - user id
	 * @param {Object} loggedInUserId - logged in user id
	 * @returns {JSON} - Deactivated user data
	 */
	static async deactivateUser(filterQuery, loggedInUserId) {
		try {
			let rowsAffected = await userQueries.updateUser(filterQuery, {
				status: common.inActiveStatus,
				updated_by: loggedInUserId,
			})

			if (rowsAffected == 0) {
				return common.failureResponse({
					message: 'STATUS_UPDATE_FAILED',
					statusCode: httpStatusCode.bad_request,
					responseCode: 'CLIENT_ERROR',
				})
			}

			return common.successResponse({
				statusCode: httpStatusCode.ok,
				message: 'USER_DEACTIVATED',
			})
		} catch (error) {
			throw error
		}
	}
}

function updateRoleForApprovedRequest(requestDetails) {
	return new Promise(async (resolve, reject) => {
		try {
			const user = await userQueries.findByPk(requestDetails.requester_id)
			const userRoles = await roleQueries.findAll(
				{ id: user.roles, status: common.activeStatus },
				{ attributes: ['title', 'id', 'user_type', 'status'] }
			)

			const systemRoleIds = userRoles
				.filter((role) => role.user_type === common.roleTypeSystem)
				.map((role) => role.id)

			let rolesToUpdate = [...systemRoleIds]

			const { title } = await roleQueries.findOne(
				{ id: requestDetails.role, status: common.activeStatus },
				{ attributes: ['title', 'id', 'user_type', 'status'] }
			)

			eventBroadcaster('roleChange', {
				requestBody: {
					userId: requestDetails.requester_id,
					new_roles: [title],
					old_roles: _.map(userRoles, 'title'),
				},
			})

			rolesToUpdate.push(requestDetails.role)
			const roles = _.uniq(rolesToUpdate)

			await userQueries.updateUser(
				{ id: requestDetails.requester_id },
				{
					roles,
				}
			)

			return resolve({
				success: true,
			})
		} catch (error) {
			return error
		}
<<<<<<< HEAD
	})
=======
	}

	/**
	 * @description 					- Inherit new entity type from an existing default org's entityType.
	 * @method
	 * @name 							- inheritEntityType
	 * @param {String} entityValue 		- Entity type value
	 * @param {String} entityLabel 		- Entity type label
	 * @param {Integer} userOrgId 		- User org id
	 * @returns {Promise<Object>} 		- A Promise that resolves to a response object.
	 */

	static async inheritEntityType(entityValue, entityLabel, userOrgId) {
		try {
			let defaultOrgId = await organizationQueries.findOne(
				{ code: process.env.DEFAULT_ORGANISATION_CODE },
				{ attributes: ['id'] }
			)
			defaultOrgId = defaultOrgId.id
			// Fetch entity type data using defaultOrgId and entityValue
			const filter = {
				value: entityValue,
				org_id: defaultOrgId,
			}

			let entityTypeDetails = await entityTypeQueries.findOneEntityType(filter)

			// If no matching data found return failure response
			if (!entityTypeDetails) {
				return common.failureResponse({
					message: 'ENTITY_TYPE_NOT_FOUND',
					statusCode: httpStatusCode.bad_request,
					responseCode: 'CLIENT_ERROR',
				})
			}

			// Build data for inheriting entityType
			entityTypeDetails.parent_id = entityTypeDetails.org_id
			entityTypeDetails.label = entityLabel
			entityTypeDetails.org_id = userOrgId
			delete entityTypeDetails.id

			// Create new inherited entity type
			let inheritedEntityType = await entityTypeQueries.createEntityType(entityTypeDetails)
			return common.successResponse({
				statusCode: httpStatusCode.created,
				message: 'ENTITY_TYPE_CREATED_SUCCESSFULLY',
				result: inheritedEntityType,
			})
		} catch (error) {
			throw error
		}
	}
>>>>>>> 4b67c2ed
}<|MERGE_RESOLUTION|>--- conflicted
+++ resolved
@@ -272,55 +272,6 @@
 	}
 }
 
-function updateRoleForApprovedRequest(requestDetails) {
-	return new Promise(async (resolve, reject) => {
-		try {
-			const user = await userQueries.findByPk(requestDetails.requester_id)
-			const userRoles = await roleQueries.findAll(
-				{ id: user.roles, status: common.activeStatus },
-				{ attributes: ['title', 'id', 'user_type', 'status'] }
-			)
-
-			const systemRoleIds = userRoles
-				.filter((role) => role.user_type === common.roleTypeSystem)
-				.map((role) => role.id)
-
-			let rolesToUpdate = [...systemRoleIds]
-
-			const { title } = await roleQueries.findOne(
-				{ id: requestDetails.role, status: common.activeStatus },
-				{ attributes: ['title', 'id', 'user_type', 'status'] }
-			)
-
-			eventBroadcaster('roleChange', {
-				requestBody: {
-					userId: requestDetails.requester_id,
-					new_roles: [title],
-					old_roles: _.map(userRoles, 'title'),
-				},
-			})
-
-			rolesToUpdate.push(requestDetails.role)
-			const roles = _.uniq(rolesToUpdate)
-
-			await userQueries.updateUser(
-				{ id: requestDetails.requester_id },
-				{
-					roles,
-				}
-			)
-
-			return resolve({
-				success: true,
-			})
-		} catch (error) {
-			return error
-		}
-<<<<<<< HEAD
-	})
-=======
-	}
-
 	/**
 	 * @description 					- Inherit new entity type from an existing default org's entityType.
 	 * @method
@@ -372,5 +323,53 @@
 			throw error
 		}
 	}
->>>>>>> 4b67c2ed
-}+
+}
+
+function updateRoleForApprovedRequest(requestDetails) {
+	return new Promise(async (resolve, reject) => {
+		try {
+			const user = await userQueries.findByPk(requestDetails.requester_id)
+			const userRoles = await roleQueries.findAll(
+				{ id: user.roles, status: common.activeStatus },
+				{ attributes: ['title', 'id', 'user_type', 'status'] }
+			)
+
+			const systemRoleIds = userRoles
+				.filter((role) => role.user_type === common.roleTypeSystem)
+				.map((role) => role.id)
+
+			let rolesToUpdate = [...systemRoleIds]
+
+			const { title } = await roleQueries.findOne(
+				{ id: requestDetails.role, status: common.activeStatus },
+				{ attributes: ['title', 'id', 'user_type', 'status'] }
+			)
+
+			eventBroadcaster('roleChange', {
+				requestBody: {
+					userId: requestDetails.requester_id,
+					new_roles: [title],
+					old_roles: _.map(userRoles, 'title'),
+				},
+			})
+
+			rolesToUpdate.push(requestDetails.role)
+			const roles = _.uniq(rolesToUpdate)
+
+			await userQueries.updateUser(
+				{ id: requestDetails.requester_id },
+				{
+					roles,
+				}
+			)
+
+			return resolve({
+				success: true,
+			})
+		} catch (error) {
+			return error
+		}
+	})
+
+	}