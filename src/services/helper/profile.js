--- conflicted
+++ resolved
@@ -78,7 +78,6 @@
 		}
 	}
 
-<<<<<<< HEAD
 	/**
 	 * Share a mentor Profile.
 	 * @method
@@ -110,7 +109,8 @@
 		} catch (error) {
 			throw error
 		}
-=======
+	}
+
 	static async ratingCalculation(ratingData) {
 		let mentorDetails = await usersData.findOne({ _id: ObjectId(ratingData.mentorId) })
 		let updateData
@@ -169,6 +169,5 @@
 		}
 		await usersData.updateOneUser({ _id: ObjectId(ratingData.mentorId) }, updateData)
 		return
->>>>>>> 91cd44e9
 	}
 }