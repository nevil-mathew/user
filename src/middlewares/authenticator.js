/**
 * name : middlewares/authenticator
 * author : Aman Kumar Gupta
 * Date : 21-Oct-2021
 * Description : Validating authorized requests
 */

const jwt = require('jsonwebtoken')

const httpStatusCode = require('@generics/http-status')
const common = require('@constants/common')
const userQueries = require('@database/queries/users')
<<<<<<< HEAD
const roleQueries = require('@database/queries/user-role')
const rolePermissionMappingQueries = require('@database/queries/role-permission-mapping')
const { Op } = require('sequelize')
const responses = require('@helpers/responses')

async function checkPermissions(roleId, requestPath, requestMethod) {
	const parts = requestPath.match(/[^/]+/g)
	const api_path = [
		`/${parts[0]}/${parts[1]}/${parts[2]}/*`,
		`/${parts[0]}/${parts[1]}/${parts[2]}/${parts[3] || '*'}`,
	]
	const filter = { role_id: roleId, module: parts[2], api_path: { [Op.in]: api_path } }
	const attributes = ['request_type', 'api_path', 'module']
	const allPermissions = await rolePermissionMappingQueries.find(filter, attributes)
	const isPermissionValid = allPermissions.some((permission) => {
		return permission.request_type.includes(requestMethod)
	})
=======
const roleQueries = require('@database/queries/userRole')
const rolePermissionMappingQueries = require('@database/queries/rolePermissionMapping')
const responses = require('@helpers/responses')

async function checkPermissions(roleId, requestPath, requestMethod) {
	const filter = { role_id: roleId }
	const attributes = ['request_type', 'api_path', 'module']
	const allPermissions = await rolePermissionMappingQueries.find(filter, attributes)

	const matchingPermissions = allPermissions.filter((permission) =>
		requestPath.match(new RegExp('^' + permission.api_path.replace(/\*/g, '.*') + '$'))
	)

	const isPermissionValid = matchingPermissions.some((permission) => permission.request_type.includes(requestMethod))

>>>>>>> dd1dbb48
	return isPermissionValid
}

module.exports = async function (req, res, next) {
	const unAuthorizedResponse = responses.failureResponse({
		message: 'UNAUTHORIZED_REQUEST',
		statusCode: httpStatusCode.unauthorized,
		responseCode: 'UNAUTHORIZED',
	})
	try {
		let guestUrl = false
		let roleValidation = false

		const authHeader = req.get('X-auth-token')
		const internalAccess = common.internalAccessUrls.some((path) => {
			if (req.path.includes(path)) {
				if (req.headers.internal_access_token === process.env.INTERNAL_ACCESS_TOKEN) return true
				else throw unAuthorizedResponse
			}
			return false
		})

		common.roleValidationPaths.map(function (path) {
			if (req.path.includes(path)) {
				roleValidation = true
			}
		})

<<<<<<< HEAD
		if (internalAccess && !authHeader) {
			next()
			return
		}

		if (!authHeader) {
			try {
				const filters = { title: common.PUBLIC_ROLE }
				const attribute = ['id']
				const roleId = await roleQueries.findAllRoles(filters, attribute)
				const isPermissionValid = await checkPermissions(roleId.rows[0].id, req.path, req.method)

				if (!isPermissionValid) {
					throw responses.failureResponse({
=======
		if (internalAccess && !authHeader) return next()

		if (!authHeader) {
			try {
				const filters = { title: common.PUBLIC_ROLE }
				const attribute = ['id']
				const roleId = await roleQueries.findAllRoles(filters, attribute)
				const isPermissionValid = await checkPermissions(roleId.rows[0].id, req.path, req.method)

				if (!isPermissionValid) {
					throw failureResponse({
>>>>>>> dd1dbb48
						message: 'PERMISSION_DENIED',
						statusCode: httpStatusCode.unauthorized,
						responseCode: 'UNAUTHORIZED',
					})
				}
<<<<<<< HEAD

				return next()
			} catch (error) {
				throw responses.failureResponse({
					message: 'UNAUTHORIZED_REQUEST',
					statusCode: httpStatusCode.unauthorized,
					responseCode: 'UNAUTHORIZED',
				})
=======
				return next()
			} catch (error) {
				throw unAuthorizedResponse
>>>>>>> dd1dbb48
			}
		}

		// let splittedUrl = req.url.split('/');
		// if (common.uploadUrls.includes(splittedUrl[splittedUrl.length - 1])) {
		//     if (!req.headers.internal_access_token || process.env.INTERNAL_ACCESS_TOKEN !== req.headers.internal_access_token) {
		//         throw responses.failureResponse({ message: apiResponses.INCORRECT_INTERNAL_ACCESS_TOKEN, statusCode: httpStatusCode.unauthorized, responseCode: 'UNAUTHORIZED' });
		//     }
		// }
		const authHeaderArray = authHeader.split(' ')
		if (authHeaderArray[0] !== 'bearer') throw unAuthorizedResponse

		try {
			decodedToken = jwt.verify(authHeaderArray[1], process.env.ACCESS_TOKEN_SECRET)
		} catch (err) {
			if (err.name === 'TokenExpiredError') {
				throw responses.failureResponse({
					message: 'ACCESS_TOKEN_EXPIRED',
					statusCode: httpStatusCode.unauthorized,
					responseCode: 'UNAUTHORIZED',
				})
			} else throw unAuthorizedResponse
		}

		if (!decodedToken) throw unAuthorizedResponse

		//check for admin user
		let isAdmin = false
		if (decodedToken.data.roles) {
			isAdmin = decodedToken.data.roles.some((role) => role.title == common.ADMIN_ROLE)
			if (isAdmin) {
				req.decodedToken = decodedToken.data
				return next()
			}
		}

		if (roleValidation) {
			/* Invalidate token when user role is updated, say from mentor to mentee or vice versa */
			const user = await userQueries.findByPk(decodedToken.data.id)
			if (!user) {
				throw responses.failureResponse({
					message: 'USER_NOT_FOUND',
					statusCode: httpStatusCode.unauthorized,
					responseCode: 'UNAUTHORIZED',
				})
			}

			const roles = await roleQueries.findAll(
				{ id: user.roles, status: common.ACTIVE_STATUS },
				{ attributes: ['id', 'title', 'user_type', 'status'] }
			)

			//update the token role as same as current user role
			decodedToken.data.roles = roles
			decodedToken.data.organization_id = user.organization_id
		}

		const isPermissionValid = await checkPermissions(
			decodedToken.data.roles.map((role) => role.id),
			req.path,
			req.method
		)
		if (!isPermissionValid) {
<<<<<<< HEAD
			throw responses.failureResponse({
=======
			throw common.failureResponse({
>>>>>>> dd1dbb48
				message: 'PERMISSION_DENIED',
				statusCode: httpStatusCode.unauthorized,
				responseCode: 'UNAUTHORIZED',
			})
		}

		req.decodedToken = decodedToken.data
		return next()
	} catch (err) {
		next(err)
	}
}<|MERGE_RESOLUTION|>--- conflicted
+++ resolved
@@ -10,7 +10,6 @@
 const httpStatusCode = require('@generics/http-status')
 const common = require('@constants/common')
 const userQueries = require('@database/queries/users')
-<<<<<<< HEAD
 const roleQueries = require('@database/queries/user-role')
 const rolePermissionMappingQueries = require('@database/queries/role-permission-mapping')
 const { Op } = require('sequelize')
@@ -28,23 +27,6 @@
 	const isPermissionValid = allPermissions.some((permission) => {
 		return permission.request_type.includes(requestMethod)
 	})
-=======
-const roleQueries = require('@database/queries/userRole')
-const rolePermissionMappingQueries = require('@database/queries/rolePermissionMapping')
-const responses = require('@helpers/responses')
-
-async function checkPermissions(roleId, requestPath, requestMethod) {
-	const filter = { role_id: roleId }
-	const attributes = ['request_type', 'api_path', 'module']
-	const allPermissions = await rolePermissionMappingQueries.find(filter, attributes)
-
-	const matchingPermissions = allPermissions.filter((permission) =>
-		requestPath.match(new RegExp('^' + permission.api_path.replace(/\*/g, '.*') + '$'))
-	)
-
-	const isPermissionValid = matchingPermissions.some((permission) => permission.request_type.includes(requestMethod))
-
->>>>>>> dd1dbb48
 	return isPermissionValid
 }
 
@@ -73,11 +55,7 @@
 			}
 		})
 
-<<<<<<< HEAD
-		if (internalAccess && !authHeader) {
-			next()
-			return
-		}
+		if (internalAccess && !authHeader) return next()
 
 		if (!authHeader) {
 			try {
@@ -88,38 +66,14 @@
 
 				if (!isPermissionValid) {
 					throw responses.failureResponse({
-=======
-		if (internalAccess && !authHeader) return next()
-
-		if (!authHeader) {
-			try {
-				const filters = { title: common.PUBLIC_ROLE }
-				const attribute = ['id']
-				const roleId = await roleQueries.findAllRoles(filters, attribute)
-				const isPermissionValid = await checkPermissions(roleId.rows[0].id, req.path, req.method)
-
-				if (!isPermissionValid) {
-					throw failureResponse({
->>>>>>> dd1dbb48
 						message: 'PERMISSION_DENIED',
 						statusCode: httpStatusCode.unauthorized,
 						responseCode: 'UNAUTHORIZED',
 					})
 				}
-<<<<<<< HEAD
-
-				return next()
-			} catch (error) {
-				throw responses.failureResponse({
-					message: 'UNAUTHORIZED_REQUEST',
-					statusCode: httpStatusCode.unauthorized,
-					responseCode: 'UNAUTHORIZED',
-				})
-=======
 				return next()
 			} catch (error) {
 				throw unAuthorizedResponse
->>>>>>> dd1dbb48
 			}
 		}
 
@@ -183,11 +137,7 @@
 			req.method
 		)
 		if (!isPermissionValid) {
-<<<<<<< HEAD
 			throw responses.failureResponse({
-=======
-			throw common.failureResponse({
->>>>>>> dd1dbb48
 				message: 'PERMISSION_DENIED',
 				statusCode: httpStatusCode.unauthorized,
 				responseCode: 'UNAUTHORIZED',
