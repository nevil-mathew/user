/**
 * name : validators/v1/admin.js
 * author : Priyanka Pradeep
 * Date : 19-Jun-2023
 * Description : Validations of admin controller
 */

module.exports = {
	bulkUserCreate: (req) => {
		req.checkBody('file_path').notEmpty().withMessage('file_path field is empty')
	},
	getRequestDetails: (req) => {
		req.checkParams('id').notEmpty().withMessage('id param is empty')
	},
<<<<<<< HEAD
	updateRequestStatus: (req) => {
		req.checkBody('request_id').notEmpty().withMessage('request_id field is empty')
		req.checkBody('status').notEmpty().withMessage('status field is empty')
	},
	deactivateUser: (req) => {
		const field = req.body.email ? 'email' : req.body.id ? 'id' : null
		if (field) {
			req.checkBody('id').isArray().notEmpty().withMessage(` ${field} must be an array and should not be empty.`)
		}
	},
=======
	inheritEntityType: (req) => {
		// Validate incoming request body
		req.checkBody('entity_type_value').notEmpty().withMessage('entity_type_value field is empty')
		req.checkBody('target_entity_type_label').notEmpty().withMessage('target_entity_type_label field is empty')
	}
>>>>>>> 4b67c2ed
}<|MERGE_RESOLUTION|>--- conflicted
+++ resolved
@@ -12,7 +12,6 @@
 	getRequestDetails: (req) => {
 		req.checkParams('id').notEmpty().withMessage('id param is empty')
 	},
-<<<<<<< HEAD
 	updateRequestStatus: (req) => {
 		req.checkBody('request_id').notEmpty().withMessage('request_id field is empty')
 		req.checkBody('status').notEmpty().withMessage('status field is empty')
@@ -23,11 +22,9 @@
 			req.checkBody('id').isArray().notEmpty().withMessage(` ${field} must be an array and should not be empty.`)
 		}
 	},
-=======
 	inheritEntityType: (req) => {
 		// Validate incoming request body
 		req.checkBody('entity_type_value').notEmpty().withMessage('entity_type_value field is empty')
 		req.checkBody('target_entity_type_label').notEmpty().withMessage('target_entity_type_label field is empty')
 	}
->>>>>>> 4b67c2ed
 }